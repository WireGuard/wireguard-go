/* SPDX-License-Identifier: MIT
 *
 * Copyright (C) 2017-2023 WireGuard LLC. All Rights Reserved.
 */

package device

import (
	"bytes"
	"encoding/binary"
	"errors"
	"net"
	"sync"
	"time"

	"github.com/amnezia-vpn/amnezia-wg/conn"
	"golang.org/x/crypto/chacha20poly1305"
	"golang.org/x/net/ipv4"
	"golang.org/x/net/ipv6"
)

type QueueHandshakeElement struct {
	msgType  uint32
	packet   []byte
	endpoint conn.Endpoint
	buffer   *[MaxMessageSize]byte
}

type QueueInboundElement struct {
	buffer   *[MaxMessageSize]byte
	packet   []byte
	counter  uint64
	keypair  *Keypair
	endpoint conn.Endpoint
}

type QueueInboundElementsContainer struct {
	sync.Mutex
	elems []*QueueInboundElement
}

// clearPointers clears elem fields that contain pointers.
// This makes the garbage collector's life easier and
// avoids accidentally keeping other objects around unnecessarily.
// It also reduces the possible collateral damage from use-after-free bugs.
func (elem *QueueInboundElement) clearPointers() {
	elem.buffer = nil
	elem.packet = nil
	elem.keypair = nil
	elem.endpoint = nil
}

/* Called when a new authenticated message has been received
 *
 * NOTE: Not thread safe, but called by sequential receiver!
 */
func (peer *Peer) keepKeyFreshReceiving() {
	if peer.timers.sentLastMinuteHandshake.Load() {
		return
	}
	keypair := peer.keypairs.Current()
	if keypair != nil && keypair.isInitiator && time.Since(keypair.created) > (RejectAfterTime-KeepaliveTimeout-RekeyTimeout) {
		peer.timers.sentLastMinuteHandshake.Store(true)
		peer.SendHandshakeInitiation(false)
	}
}

/* Receives incoming datagrams for the device
 *
 * Every time the bind is updated a new routine is started for
 * IPv4 and IPv6 (separately)
 */
func (device *Device) RoutineReceiveIncoming(
	maxBatchSize int,
	recv conn.ReceiveFunc,
) {
	recvName := recv.PrettyName()
	defer func() {
		device.log.Verbosef("Routine: receive incoming %s - stopped", recvName)
		device.queue.decryption.wg.Done()
		device.queue.handshake.wg.Done()
		device.net.stopping.Done()
	}()

	device.log.Verbosef("Routine: receive incoming %s - started", recvName)

	// receive datagrams until conn is closed

	var (
		bufsArrs    = make([]*[MaxMessageSize]byte, maxBatchSize)
		bufs        = make([][]byte, maxBatchSize)
		err         error
		sizes       = make([]int, maxBatchSize)
		count       int
		endpoints   = make([]conn.Endpoint, maxBatchSize)
		deathSpiral int
		elemsByPeer = make(map[*Peer]*QueueInboundElementsContainer, maxBatchSize)
	)

	for i := range bufsArrs {
		bufsArrs[i] = device.GetMessageBuffer()
		bufs[i] = bufsArrs[i][:]
	}

	defer func() {
		for i := 0; i < maxBatchSize; i++ {
			if bufsArrs[i] != nil {
				device.PutMessageBuffer(bufsArrs[i])
			}
		}
	}()

	for {
		count, err = recv(bufs, sizes, endpoints)
		if err != nil {
			if errors.Is(err, net.ErrClosed) {
				return
			}
			device.log.Verbosef("Failed to receive %s packet: %v", recvName, err)
			if neterr, ok := err.(net.Error); ok && !neterr.Temporary() {
				return
			}
			if deathSpiral < 10 {
				deathSpiral++
				time.Sleep(time.Second / 3)
				continue
			}
			return
		}
		deathSpiral = 0

		device.aSecMux.RLock()
		// handle each packet in the batch
		for i, size := range sizes[:count] {
			if size < MinMessageSize {
				continue
			}

			// check size of packet

			packet := bufsArrs[i][:size]
			var msgType uint32
			if device.isAdvancedSecurityOn() {
				if assumedMsgType, ok := packetSizeToMsgType[size]; ok {
					junkSize := msgTypeToJunkSize[assumedMsgType]
					// transport size can align with other header types; 
					// making sure we have the right msgType
					msgType = binary.LittleEndian.Uint32(packet[junkSize:junkSize+4])
					if msgType == assumedMsgType {
						packet = packet[junkSize:]
					} else {
						device.log.Verbosef("Transport packet lined up with another msg type")
						msgType = binary.LittleEndian.Uint32(packet[:4])
					}
				} else {
					msgType = binary.LittleEndian.Uint32(packet[:4])
					if msgType != MessageTransportType {
						device.log.Verbosef("ASec: Received message with unknown type")
						continue
					} 
				}
			} else {
				msgType = binary.LittleEndian.Uint32(packet[:4])
			}
			switch msgType {

			// check if transport

			case MessageTransportType:

				// check size

				if len(packet) < MessageTransportSize {
					continue
				}

				// lookup key pair

				receiver := binary.LittleEndian.Uint32(
					packet[MessageTransportOffsetReceiver:MessageTransportOffsetCounter],
				)
				value := device.indexTable.Lookup(receiver)
				keypair := value.keypair
				if keypair == nil {
					continue
				}

				// check keypair expiry

				if keypair.created.Add(RejectAfterTime).Before(time.Now()) {
					continue
				}

				// create work element
				peer := value.peer
				elem := device.GetInboundElement()
				elem.packet = packet
				elem.buffer = bufsArrs[i]
				elem.keypair = keypair
				elem.endpoint = endpoints[i]
				elem.counter = 0

				elemsForPeer, ok := elemsByPeer[peer]
				if !ok {
					elemsForPeer = device.GetInboundElementsContainer()
					elemsForPeer.Lock()
					elemsByPeer[peer] = elemsForPeer
				}
				elemsForPeer.elems = append(elemsForPeer.elems, elem)
				bufsArrs[i] = device.GetMessageBuffer()
				bufs[i] = bufsArrs[i][:]
				continue

			// otherwise it is a fixed size & handshake related packet

			case MessageInitiationType:
				if len(packet) != MessageInitiationSize {
					continue
				}

			case MessageResponseType:
				if len(packet) != MessageResponseSize {
					continue
				}

			case MessageCookieReplyType:
				if len(packet) != MessageCookieReplySize {
					continue
				}

			default:
				device.log.Verbosef("Received message with unknown type")
				continue
			}

			select {
			case device.queue.handshake.c <- QueueHandshakeElement{
				msgType:  msgType,
				buffer:   bufsArrs[i],
				packet:   packet,
				endpoint: endpoints[i],
			}:
				bufsArrs[i] = device.GetMessageBuffer()
				bufs[i] = bufsArrs[i][:]
			default:
			}
		}
<<<<<<< HEAD
		device.aSecMux.RUnlock()
		for peer, elems := range elemsByPeer {
=======
		for peer, elemsContainer := range elemsByPeer {
>>>>>>> 2e0774f2
			if peer.isRunning.Load() {
				peer.queue.inbound.c <- elemsContainer
				device.queue.decryption.c <- elemsContainer
			} else {
				for _, elem := range elemsContainer.elems {
					device.PutMessageBuffer(elem.buffer)
					device.PutInboundElement(elem)
				}
				device.PutInboundElementsContainer(elemsContainer)
			}
			delete(elemsByPeer, peer)
		}
	}
}

func (device *Device) RoutineDecryption(id int) {
	var nonce [chacha20poly1305.NonceSize]byte

	defer device.log.Verbosef("Routine: decryption worker %d - stopped", id)
	device.log.Verbosef("Routine: decryption worker %d - started", id)

	for elemsContainer := range device.queue.decryption.c {
		for _, elem := range elemsContainer.elems {
			// split message into fields
			counter := elem.packet[MessageTransportOffsetCounter:MessageTransportOffsetContent]
			content := elem.packet[MessageTransportOffsetContent:]

			// decrypt and release to consumer
			var err error
			elem.counter = binary.LittleEndian.Uint64(counter)
			// copy counter to nonce
			binary.LittleEndian.PutUint64(nonce[0x4:0xc], elem.counter)
			elem.packet, err = elem.keypair.receive.Open(
				content[:0],
				nonce[:],
				content,
				nil,
			)
			if err != nil {
				elem.packet = nil
			}
		}
		elemsContainer.Unlock()
	}
}

/* Handles incoming packets related to handshake
 */
func (device *Device) RoutineHandshake(id int) {
	defer func() {
		device.log.Verbosef("Routine: handshake worker %d - stopped", id)
		device.queue.encryption.wg.Done()
	}()
	device.log.Verbosef("Routine: handshake worker %d - started", id)

	for elem := range device.queue.handshake.c {

		device.aSecMux.RLock()

		// handle cookie fields and ratelimiting

		switch elem.msgType {

		case MessageCookieReplyType:

			// unmarshal packet

			var reply MessageCookieReply
			reader := bytes.NewReader(elem.packet)
			err := binary.Read(reader, binary.LittleEndian, &reply)
			if err != nil {
				device.log.Verbosef("Failed to decode cookie reply")
				goto skip
			}

			// lookup peer from index

			entry := device.indexTable.Lookup(reply.Receiver)

			if entry.peer == nil {
				goto skip
			}

			// consume reply

			if peer := entry.peer; peer.isRunning.Load() {
				device.log.Verbosef(
					"Receiving cookie response from %s",
					elem.endpoint.DstToString(),
				)
				if !peer.cookieGenerator.ConsumeReply(&reply) {
					device.log.Verbosef(
						"Could not decrypt invalid cookie response",
					)
				}
			}

			goto skip

		case MessageInitiationType, MessageResponseType:

			// check mac fields and maybe ratelimit

			if !device.cookieChecker.CheckMAC1(elem.packet) {
				device.log.Verbosef("Received packet with invalid mac1")
				goto skip
			}

			// endpoints destination address is the source of the datagram

			if device.IsUnderLoad() {

				// verify MAC2 field

				if !device.cookieChecker.CheckMAC2(elem.packet, elem.endpoint.DstToBytes()) {
					device.SendHandshakeCookie(&elem)
					goto skip
				}

				// check ratelimiter

				if !device.rate.limiter.Allow(elem.endpoint.DstIP()) {
					goto skip
				}
			}

		default:
			device.log.Errorf("Invalid packet ended up in the handshake queue")
			goto skip
		}

		// handle handshake initiation/response content

		switch elem.msgType {
		case MessageInitiationType:
			// unmarshal
			var msg MessageInitiation
			reader := bytes.NewReader(elem.packet)
			err := binary.Read(reader, binary.LittleEndian, &msg)
			if err != nil {
				device.log.Errorf("Failed to decode initiation message")
				goto skip
			}

			// consume initiation
			peer := device.ConsumeMessageInitiation(&msg)
			if peer == nil {
				device.log.Verbosef("Received invalid initiation message from %s", elem.endpoint.DstToString())
				goto skip
			}

			// update timers

			peer.timersAnyAuthenticatedPacketTraversal()
			peer.timersAnyAuthenticatedPacketReceived()

			// update endpoint
			peer.SetEndpointFromPacket(elem.endpoint)

			device.log.Verbosef("%v - Received handshake initiation", peer)
			peer.rxBytes.Add(uint64(len(elem.packet)))

			peer.SendHandshakeResponse()

		case MessageResponseType:

			// unmarshal

			var msg MessageResponse
			reader := bytes.NewReader(elem.packet)
			err := binary.Read(reader, binary.LittleEndian, &msg)
			if err != nil {
				device.log.Errorf("Failed to decode response message")
				goto skip
			}

			// consume response

			peer := device.ConsumeMessageResponse(&msg)
			if peer == nil {
				device.log.Verbosef("Received invalid response message from %s", elem.endpoint.DstToString())
				goto skip
			}

			// update endpoint
			peer.SetEndpointFromPacket(elem.endpoint)

			device.log.Verbosef("%v - Received handshake response", peer)
			peer.rxBytes.Add(uint64(len(elem.packet)))

			// update timers

			peer.timersAnyAuthenticatedPacketTraversal()
			peer.timersAnyAuthenticatedPacketReceived()

			// derive keypair

			err = peer.BeginSymmetricSession()

			if err != nil {
				device.log.Errorf("%v - Failed to derive keypair: %v", peer, err)
				goto skip
			}

			peer.timersSessionDerived()
			peer.timersHandshakeComplete()
			peer.SendKeepalive()
		}
	skip:
		device.aSecMux.RUnlock()
		device.PutMessageBuffer(elem.buffer)
	}
}

func (peer *Peer) RoutineSequentialReceiver(maxBatchSize int) {
	device := peer.device
	defer func() {
		device.log.Verbosef("%v - Routine: sequential receiver - stopped", peer)
		peer.stopping.Done()
	}()
	device.log.Verbosef("%v - Routine: sequential receiver - started", peer)

	bufs := make([][]byte, 0, maxBatchSize)

	for elemsContainer := range peer.queue.inbound.c {
		if elemsContainer == nil {
			return
		}
		elemsContainer.Lock()
		for _, elem := range elemsContainer.elems {
			if elem.packet == nil {
				// decryption failed
				continue
			}

			if !elem.keypair.replayFilter.ValidateCounter(elem.counter, RejectAfterMessages) {
				continue
			}

			peer.SetEndpointFromPacket(elem.endpoint)
			if peer.ReceivedWithKeypair(elem.keypair) {
				peer.timersHandshakeComplete()
				peer.SendStagedPackets()
			}
			peer.keepKeyFreshReceiving()
			peer.timersAnyAuthenticatedPacketTraversal()
			peer.timersAnyAuthenticatedPacketReceived()
			peer.rxBytes.Add(uint64(len(elem.packet) + MinMessageSize))

			if len(elem.packet) == 0 {
				device.log.Verbosef("%v - Receiving keepalive packet", peer)
				continue
			}
			peer.timersDataReceived()

			switch elem.packet[0] >> 4 {
			case 4:
				if len(elem.packet) < ipv4.HeaderLen {
					continue
				}
				field := elem.packet[IPv4offsetTotalLength : IPv4offsetTotalLength+2]
				length := binary.BigEndian.Uint16(field)
				if int(length) > len(elem.packet) || int(length) < ipv4.HeaderLen {
					continue
				}
				elem.packet = elem.packet[:length]
				src := elem.packet[IPv4offsetSrc : IPv4offsetSrc+net.IPv4len]
				if device.allowedips.Lookup(src) != peer {
					device.log.Verbosef("IPv4 packet with disallowed source address from %v", peer)
					continue
				}

			case 6:
				if len(elem.packet) < ipv6.HeaderLen {
					continue
				}
				field := elem.packet[IPv6offsetPayloadLength : IPv6offsetPayloadLength+2]
				length := binary.BigEndian.Uint16(field)
				length += ipv6.HeaderLen
				if int(length) > len(elem.packet) {
					continue
				}
				elem.packet = elem.packet[:length]
				src := elem.packet[IPv6offsetSrc : IPv6offsetSrc+net.IPv6len]
				if device.allowedips.Lookup(src) != peer {
					device.log.Verbosef("IPv6 packet with disallowed source address from %v", peer)
					continue
				}

			default:
				device.log.Verbosef(
					"Packet with invalid IP version from %v",
					peer,
				)
				continue
			}

			bufs = append(
				bufs,
				elem.buffer[:MessageTransportOffsetContent+len(elem.packet)],
			)
		}
		if len(bufs) > 0 {
			_, err := device.tun.device.Write(bufs, MessageTransportOffsetContent)
			if err != nil && !device.isClosed() {
				device.log.Errorf("Failed to write packets to TUN device: %v", err)
			}
		}
		for _, elem := range elemsContainer.elems {
			device.PutMessageBuffer(elem.buffer)
			device.PutInboundElement(elem)
		}
		bufs = bufs[:0]
		device.PutInboundElementsContainer(elemsContainer)
	}
}<|MERGE_RESOLUTION|>--- conflicted
+++ resolved
@@ -143,7 +143,7 @@
 			if device.isAdvancedSecurityOn() {
 				if assumedMsgType, ok := packetSizeToMsgType[size]; ok {
 					junkSize := msgTypeToJunkSize[assumedMsgType]
-					// transport size can align with other header types; 
+					// transport size can align with other header types;
 					// making sure we have the right msgType
 					msgType = binary.LittleEndian.Uint32(packet[junkSize:junkSize+4])
 					if msgType == assumedMsgType {
@@ -157,7 +157,7 @@
 					if msgType != MessageTransportType {
 						device.log.Verbosef("ASec: Received message with unknown type")
 						continue
-					} 
+					}
 				}
 			} else {
 				msgType = binary.LittleEndian.Uint32(packet[:4])
@@ -245,12 +245,8 @@
 			default:
 			}
 		}
-<<<<<<< HEAD
 		device.aSecMux.RUnlock()
-		for peer, elems := range elemsByPeer {
-=======
 		for peer, elemsContainer := range elemsByPeer {
->>>>>>> 2e0774f2
 			if peer.isRunning.Load() {
 				peer.queue.inbound.c <- elemsContainer
 				device.queue.decryption.c <- elemsContainer
